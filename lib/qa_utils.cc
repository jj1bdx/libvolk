--- conflicted
+++ resolved
@@ -1,17 +1,13 @@
-<<<<<<< HEAD
+#include <volk/volk.h>
 #include "qa_utils.h"
 
+#include <volk/volk.h>                              // for volk_func_desc_t
+#include <volk/volk_malloc.h>                       // for volk_free, volk_m...
+
 #include <assert.h>                                 // for assert
-#include <boost/foreach.hpp>                        // for auto_any_base
-#include <boost/lexical_cast.hpp>                   // for lexical_cast
-#include <boost/token_functions.hpp>                // for char_separator
-#include <boost/token_iterator.hpp>                 // for token_iterator
-#include <boost/tokenizer.hpp>                      // for tokenizer
 #include <stdint.h>                                 // for uint16_t, uint64_t
 #include <sys/time.h>                               // for CLOCKS_PER_SEC
 #include <sys/types.h>                              // for int16_t, int32_t
-#include <volk/volk.h>                              // for volk_func_desc_t
-#include <volk/volk_malloc.h>                       // for volk_free, volk_m...
 #include <cmath>                                    // for sqrt, fabs, abs
 #include <cstring>                                  // for memcpy, memset
 #include <ctime>                                    // for clock
@@ -20,20 +16,6 @@
 #include <limits>                                   // for numeric_limits
 #include <map>                                      // for map, map<>::mappe...
 #include <vector>                                   // for vector, _Bit_refe...
-=======
-#include <iostream>
-#include <fstream>
-#include <vector>
-#include <map>
-#include <list>
-#include <cassert>
-#include <cstring>
-#include <limits>
-
-#include <volk/volk.h>
-
-#include "qa_utils.h"
->>>>>>> 0715e78d
 
 float uniform() {
   return 2.0f * ((float) rand() / RAND_MAX - 0.5f);	// uniformly (-1, 1)
