#include "qa_utils.h"

#include <volk/volk.h>

#include <boost/assign/list_of.hpp>
#include <vector>

// macros for initializing volk_test_case_t. Maccros are needed to generate
// function names of the pattern kernel_name_*

// for puppets we need to get all the func_variants for the puppet and just
// keep track of the actual function name to write to results
#define VOLK_INIT_PUPP(func, puppet_master_func, test_params)\
    volk_test_case_t(func##_get_func_desc(), (void(*)())func##_manual, std::string(#func),\
    std::string(#puppet_master_func), test_params)

#define VOLK_INIT_TEST(func, test_params)\
    volk_test_case_t(func##_get_func_desc(), (void(*)())func##_manual, std::string(#func),\
    test_params)

std::vector<volk_test_case_t> init_test_list(volk_test_params_t test_params)
{

    // Some kernels need a lower tolerance
    volk_test_params_t test_params_inacc = volk_test_params_t(1e-2, test_params.scalar(),
            test_params.vlen(), test_params.iter(), test_params.benchmark_mode(), test_params.kernel_regex());
    volk_test_params_t test_params_inacc_tenth = volk_test_params_t(1e-1, test_params.scalar(),
            test_params.vlen(), test_params.iter(), test_params.benchmark_mode(), test_params.kernel_regex());
    volk_test_params_t test_params_int1 = volk_test_params_t(1, test_params.scalar(),
            test_params.vlen(), test_params.iter(), test_params.benchmark_mode(), test_params.kernel_regex());

    std::vector<volk_test_case_t> test_cases = boost::assign::list_of
<<<<<<< HEAD
        (VOLK_INIT_TEST(volk_32fc_s32fc_multiply_32fc,                  test_params))
        (VOLK_INIT_PUPP(volk_32fc_s32fc_rotatorpuppet_32fc, volk_32fc_s32fc_x2_rotator_32fc, test_params))
        (VOLK_INIT_TEST(volk_32fc_x2_dot_prod_32fc,                     test_params_inacc))
=======
        (VOLK_INIT_TEST(volk_32f_sin_32f,                               test_params_inacc))
        (VOLK_INIT_TEST(volk_32f_cos_32f,                               test_params_inacc))
        (VOLK_INIT_TEST(volk_32f_expfast_32f,        volk_test_params_t(1e-1, test_params.scalar(), test_params.vlen(), test_params.iter(), test_params.benchmark_mode(), test_params.kernel_regex())))
        (VOLK_INIT_TEST(volk_32f_tan_32f,                               test_params_inacc))
        (VOLK_INIT_TEST(volk_32f_log2_32f,           volk_test_params_t(3, test_params.scalar(), test_params.vlen(), test_params.iter(), test_params.benchmark_mode(), test_params.kernel_regex())))
>>>>>>> 4ac76fc4
        (VOLK_INIT_PUPP(volk_8u_conv_k7_r2puppet_8u, volk_8u_x4_conv_k7_r2_8u, volk_test_params_t(0, test_params.scalar(), test_params.vlen(), test_params.iter()/10, test_params.benchmark_mode(), test_params.kernel_regex())))
        (VOLK_INIT_PUPP(volk_32f_x2_fm_detectpuppet_32f, volk_32f_s32f_32f_fm_detect_32f, test_params))
        (VOLK_INIT_TEST(volk_32fc_index_max_16u,      volk_test_params_t(3, test_params.scalar(), test_params.vlen(), test_params.iter(), test_params.benchmark_mode(), test_params.kernel_regex())))
        (VOLK_INIT_TEST(volk_32fc_index_max_32u,      volk_test_params_t(3, test_params.scalar(), test_params.vlen(), test_params.iter(), test_params.benchmark_mode(), test_params.kernel_regex())))
        (VOLK_INIT_PUPP(volk_8u_x3_encodepolarpuppet_8u, volk_8u_x3_encodepolar_8u_x2, test_params))
        (VOLK_INIT_PUPP(volk_32f_8u_polarbutterflypuppet_32f, volk_32f_8u_polarbutterfly_32f, test_params))
        (VOLK_INIT_TEST(volk_32f_index_max_16u,                         test_params))
        (VOLK_INIT_TEST(volk_32f_index_max_32u,                         test_params))
        (VOLK_INIT_TEST(volk_32f_x3_sum_of_poly_32f,                    test_params_inacc))
        (VOLK_INIT_TEST(volk_32f_x2_pow_32f,         volk_test_params_t(1e-2, test_params.scalar(), test_params.vlen(), test_params.iter(), test_params.benchmark_mode(), test_params.kernel_regex())))
        (VOLK_INIT_TEST(volk_32fc_x2_square_dist_32f,                   test_params))
        (VOLK_INIT_TEST(volk_32f_x2_min_32f,                            test_params))
        (VOLK_INIT_TEST(volk_32fc_x2_s32f_square_dist_scalar_mult_32f,  test_params))
        (VOLK_INIT_TEST(volk_32f_s32f_calc_spectral_noise_floor_32f,    test_params_inacc))
        (VOLK_INIT_TEST(volk_32f_x2_s32f_interleave_16ic, volk_test_params_t(1, test_params.scalar(), test_params.vlen(), test_params.iter(), test_params.benchmark_mode(), test_params.kernel_regex())))
        (VOLK_INIT_TEST(volk_32f_x2_interleave_32fc,                    test_params))
        (VOLK_INIT_TEST(volk_32f_x2_dot_prod_32f,                       test_params_inacc))
        (VOLK_INIT_TEST(volk_32fc_x2_conjugate_dot_prod_32fc,           test_params_inacc))
        (VOLK_INIT_TEST(volk_32fc_s32f_magnitude_16i,                   test_params_int1))
        (VOLK_INIT_TEST(volk_16ic_magnitude_16i,                        test_params_int1))
        (VOLK_INIT_TEST(volk_16ic_s32f_magnitude_32f,                   test_params))
        (VOLK_INIT_TEST(volk_8i_s32f_convert_32f,                       test_params))
        (VOLK_INIT_TEST(volk_32fc_convert_16ic,                         test_params))
        (VOLK_INIT_TEST(volk_16ic_convert_32fc,                         test_params))
        (VOLK_INIT_TEST(volk_16i_s32f_convert_32f,                      test_params))
        (VOLK_INIT_TEST(volk_32fc_deinterleave_32f_x2,                  test_params))
        (VOLK_INIT_TEST(volk_32fc_deinterleave_64f_x2,                  test_params))
        (VOLK_INIT_TEST(volk_32fc_deinterleave_imag_32f,                test_params))
        (VOLK_INIT_TEST(volk_8ic_deinterleave_16i_x2,                   test_params))
        (VOLK_INIT_TEST(volk_8ic_deinterleave_real_16i,                 test_params))
        (VOLK_INIT_TEST(volk_8ic_deinterleave_real_8i,                  test_params))
        (VOLK_INIT_TEST(volk_16ic_s32f_deinterleave_real_32f,           test_params))
        (VOLK_INIT_TEST(volk_16ic_s32f_deinterleave_32f_x2,             test_params))
        (VOLK_INIT_TEST(volk_16ic_deinterleave_real_8i,                 test_params))
        (VOLK_INIT_TEST(volk_16ic_deinterleave_real_16i,                test_params))
        (VOLK_INIT_TEST(volk_32fc_deinterleave_real_64f,                test_params))
        (VOLK_INIT_TEST(volk_32fc_s32f_deinterleave_real_16i,           test_params))
        (VOLK_INIT_TEST(volk_8ic_s32f_deinterleave_real_32f,            test_params))
        (VOLK_INIT_TEST(volk_32f_s32f_stddev_32f,                       test_params_inacc))
        (VOLK_INIT_TEST(volk_32f_stddev_and_mean_32f_x2,                test_params_inacc))
        (VOLK_INIT_TEST(volk_8ic_x2_multiply_conjugate_16ic,            test_params))
        (VOLK_INIT_TEST(volk_8ic_x2_s32f_multiply_conjugate_32fc,       test_params))
        (VOLK_INIT_TEST(volk_8i_convert_16i,                            test_params))
        (VOLK_INIT_TEST(volk_32f_sqrt_32f,                              test_params_inacc))
        (VOLK_INIT_TEST(volk_32f_s32f_normalize,                        test_params))
        (VOLK_INIT_TEST(volk_32f_x2_max_32f,                            test_params))
        (VOLK_INIT_TEST(volk_32i_s32f_convert_32f,                      test_params))
        (VOLK_INIT_TEST(volk_16i_convert_8i,                            test_params))
        (VOLK_INIT_TEST(volk_32f_s32f_convert_16i,                      test_params))
        (VOLK_INIT_TEST(volk_64f_convert_32f,                           test_params))
        (VOLK_INIT_TEST(volk_64f_x2_max_64f,                            test_params))
        (VOLK_INIT_TEST(volk_64f_x2_min_64f,                            test_params))
        (VOLK_INIT_TEST(volk_32f_atan_32f,                              test_params_inacc))
        (VOLK_INIT_TEST(volk_32f_asin_32f,                              test_params_inacc))
        (VOLK_INIT_TEST(volk_32f_acos_32f,                              test_params_inacc))
        (VOLK_INIT_TEST(volk_32f_tanh_32f,                              test_params_inacc))
        (VOLK_INIT_TEST(volk_32f_x2_add_32f,                            test_params))
        (VOLK_INIT_TEST(volk_32f_x2_divide_32f,                         test_params))
        (VOLK_INIT_TEST(volk_32f_x2_subtract_32f,                       test_params))
        (VOLK_INIT_TEST(volk_16ic_deinterleave_16i_x2,                  test_params))
        (VOLK_INIT_TEST(volk_32fc_deinterleave_real_32f,                test_params))
        (VOLK_INIT_TEST(volk_8ic_x2_multiply_conjugate_16ic,            test_params))
        (VOLK_INIT_TEST(volk_8ic_x2_s32f_multiply_conjugate_32fc,       test_params))
        (VOLK_INIT_TEST(volk_16i_32fc_dot_prod_32fc,                    test_params_inacc))
        (VOLK_INIT_TEST(volk_32fc_32f_dot_prod_32fc,                    test_params_inacc))
        (VOLK_INIT_TEST(volk_32f_x2_dot_prod_16i,                       test_params))
        (VOLK_INIT_TEST(volk_32i_x2_or_32i,                             test_params))
        (VOLK_INIT_TEST(volk_32i_x2_and_32i,                            test_params))
        (VOLK_INIT_TEST(volk_32f_s32f_convert_16i,                      test_params))
        (VOLK_INIT_TEST(volk_32f_s32f_convert_8i,     volk_test_params_t(1, test_params.scalar(), test_params.vlen(), test_params.iter(), test_params.benchmark_mode(), test_params.kernel_regex())))
        (VOLK_INIT_TEST(volk_32i_s32f_convert_32f,                      test_params))
        (VOLK_INIT_PUPP(volk_16u_byteswappuppet_16u, volk_16u_byteswap, test_params))
        (VOLK_INIT_PUPP(volk_32u_byteswappuppet_32u, volk_32u_byteswap, test_params))
        (VOLK_INIT_PUPP(volk_64u_byteswappuppet_64u, volk_64u_byteswap, test_params))
        (VOLK_INIT_TEST(volk_16ic_x2_multiply_16ic,                     test_params))
        (VOLK_INIT_TEST(volk_16ic_x2_dot_prod_16ic,                     test_params))
        (VOLK_INIT_TEST(volk_32f_accumulator_s32f,                      test_params_inacc))
        (VOLK_INIT_TEST(volk_32fc_32f_multiply_32fc,                    test_params))
        (VOLK_INIT_TEST(volk_32fc_magnitude_32f,                        test_params_inacc_tenth))
        (VOLK_INIT_TEST(volk_32fc_magnitude_squared_32f,                test_params))
        (VOLK_INIT_TEST(volk_32fc_x2_multiply_32fc,                     test_params))
        (VOLK_INIT_TEST(volk_32fc_x2_multiply_conjugate_32fc,           test_params))
        (VOLK_INIT_TEST(volk_32fc_x2_divide_32fc,                       test_params))
        (VOLK_INIT_TEST(volk_32fc_conjugate_32fc,                       test_params))
        (VOLK_INIT_TEST(volk_32f_convert_64f,                           test_params))
        (VOLK_INIT_TEST(volk_32f_x2_multiply_32f,                       test_params))
        (VOLK_INIT_TEST(volk_32f_binary_slicer_32i,                     test_params))
        (VOLK_INIT_TEST(volk_32f_binary_slicer_8i,                      test_params))
        (VOLK_INIT_TEST(volk_32f_s32f_convert_32i,    volk_test_params_t(1, test_params.scalar(), test_params.vlen(), test_params.iter(), test_params.benchmark_mode(), test_params.kernel_regex())))
        (VOLK_INIT_TEST(volk_32i_x2_and_32i,                            test_params))
        (VOLK_INIT_TEST(volk_32i_x2_or_32i,                             test_params))
        (VOLK_INIT_TEST(volk_8ic_s32f_deinterleave_32f_x2,              test_params))
        (VOLK_INIT_PUPP(volk_64u_popcntpuppet_64u, volk_64u_popcnt,     test_params))
        (VOLK_INIT_PUPP(volk_32u_popcntpuppet_32u, volk_32u_popcnt_32u,  test_params))

        // These use simdmath library, which isn't supported on my machine so AVX2 can't be added and tested
        (VOLK_INIT_TEST(volk_32fc_s32f_power_32fc,                      test_params))
        (VOLK_INIT_TEST(volk_32f_s32f_power_32f,                        test_params))
        (VOLK_INIT_TEST(volk_32fc_s32f_power_spectrum_32f,              test_params))
        (VOLK_INIT_TEST(volk_32fc_s32f_atan2_32f,                       test_params))

        // no one uses these, so don't test them
        //VOLK_PROFILE(volk_16i_x5_add_quad_16i_x4, 1e-4, 2046, 10000, &results, benchmark_mode, kernel_regex);
        //VOLK_PROFILE(volk_16i_branch_4_state_8, 1e-4, 2046, 10000, &results, benchmark_mode, kernel_regex);
        //VOLK_PROFILE(volk_16i_max_star_16i, 0, 0, 204602, 10000, &results, benchmark_mode, kernel_regex);
        //VOLK_PROFILE(volk_16i_max_star_horizontal_16i, 0, 0, 204602, 10000, &results, benchmark_mode, kernel_regex);
        //VOLK_PROFILE(volk_16i_permute_and_scalar_add, 1e-4, 0, 2046, 10000, &results, benchmark_mode, kernel_regex);
        //VOLK_PROFILE(volk_16i_x4_quad_max_star_16i, 1e-4, 0, 2046, 10000, &results, benchmark_mode, kernel_regex);
        // we need a puppet for this one
        //(VOLK_INIT_TEST(volk_32fc_s32f_x2_power_spectral_density_32f,   test_params))

        ;


    return test_cases;
}<|MERGE_RESOLUTION|>--- conflicted
+++ resolved
@@ -30,17 +30,14 @@
             test_params.vlen(), test_params.iter(), test_params.benchmark_mode(), test_params.kernel_regex());
 
     std::vector<volk_test_case_t> test_cases = boost::assign::list_of
-<<<<<<< HEAD
         (VOLK_INIT_TEST(volk_32fc_s32fc_multiply_32fc,                  test_params))
         (VOLK_INIT_PUPP(volk_32fc_s32fc_rotatorpuppet_32fc, volk_32fc_s32fc_x2_rotator_32fc, test_params))
         (VOLK_INIT_TEST(volk_32fc_x2_dot_prod_32fc,                     test_params_inacc))
-=======
         (VOLK_INIT_TEST(volk_32f_sin_32f,                               test_params_inacc))
         (VOLK_INIT_TEST(volk_32f_cos_32f,                               test_params_inacc))
         (VOLK_INIT_TEST(volk_32f_expfast_32f,        volk_test_params_t(1e-1, test_params.scalar(), test_params.vlen(), test_params.iter(), test_params.benchmark_mode(), test_params.kernel_regex())))
         (VOLK_INIT_TEST(volk_32f_tan_32f,                               test_params_inacc))
         (VOLK_INIT_TEST(volk_32f_log2_32f,           volk_test_params_t(3, test_params.scalar(), test_params.vlen(), test_params.iter(), test_params.benchmark_mode(), test_params.kernel_regex())))
->>>>>>> 4ac76fc4
         (VOLK_INIT_PUPP(volk_8u_conv_k7_r2puppet_8u, volk_8u_x4_conv_k7_r2_8u, volk_test_params_t(0, test_params.scalar(), test_params.vlen(), test_params.iter()/10, test_params.benchmark_mode(), test_params.kernel_regex())))
         (VOLK_INIT_PUPP(volk_32f_x2_fm_detectpuppet_32f, volk_32f_s32f_32f_fm_detect_32f, test_params))
         (VOLK_INIT_TEST(volk_32fc_index_max_16u,      volk_test_params_t(3, test_params.scalar(), test_params.vlen(), test_params.iter(), test_params.benchmark_mode(), test_params.kernel_regex())))
