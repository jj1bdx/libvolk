--- conflicted
+++ resolved
@@ -119,13 +119,9 @@
         (VOLK_INIT_TEST(volk_32f_s32f_multiply_32f,                     test_params))
         (VOLK_INIT_TEST(volk_32f_binary_slicer_32i,                     test_params))
         (VOLK_INIT_TEST(volk_32f_binary_slicer_8i,                      test_params))
-<<<<<<< HEAD
-        (VOLK_INIT_TEST(volk_32f_tanh_32f,                              test_params))
+        (VOLK_INIT_TEST(volk_32f_tanh_32f,                              test_params_inacc))
         (VOLK_INIT_PUPP(volk_8u_x3_encodepolarpuppet_8u, volk_8u_x3_encodepolar_8u_x2, test_params))
         (VOLK_INIT_PUPP(volk_32f_8u_polarbutterflypuppet_32f, volk_32f_8u_polarbutterfly_32f, test_params))
-=======
-        (VOLK_INIT_TEST(volk_32f_tanh_32f,                              test_params_inacc))
->>>>>>> 0d25dcc4
         // no one uses these, so don't test them
         //VOLK_PROFILE(volk_16i_x5_add_quad_16i_x4, 1e-4, 2046, 10000, &results, benchmark_mode, kernel_regex);
         //VOLK_PROFILE(volk_16i_branch_4_state_8, 1e-4, 2046, 10000, &results, benchmark_mode, kernel_regex);
