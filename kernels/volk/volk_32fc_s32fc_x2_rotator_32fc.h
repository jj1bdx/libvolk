/* -*- c++ -*- */
/*
 * Copyright 2012, 2013, 2014 Free Software Foundation, Inc.
 *
 * This file is part of GNU Radio
 *
 * GNU Radio is free software; you can redistribute it and/or modify
 * it under the terms of the GNU General Public License as published by
 * the Free Software Foundation; either version 3, or (at your option)
 * any later version.
 *
 * GNU Radio is distributed in the hope that it will be useful,
 * but WITHOUT ANY WARRANTY; without even the implied warranty of
 * MERCHANTABILITY or FITNESS FOR A PARTICULAR PURPOSE.  See the
 * GNU General Public License for more details.
 *
 * You should have received a copy of the GNU General Public License
 * along with GNU Radio; see the file COPYING.  If not, write to
 * the Free Software Foundation, Inc., 51 Franklin Street,
 * Boston, MA 02110-1301, USA.
 */

/*!
 * \page volk_32fc_s32fc_x2_rotator_32fc
 *
 * \b Overview
 *
 * Rotate input vector at fixed rate per sample from initial phase
 * offset.
 *
 * <b>Dispatcher Prototype</b>
 * \code
 * void volk_32fc_s32fc_x2_rotator_32fc(lv_32fc_t* outVector, const lv_32fc_t* inVector,
 * const lv_32fc_t phase_inc, lv_32fc_t* phase, unsigned int num_points) \endcode
 *
 * \b Inputs
 * \li inVector: Vector to be rotated.
 * \li phase_inc: rotational velocity.
 * \li phase: initial phase offset.
 * \li num_points: The number of values in inVector to be rotated and stored into
 * outVector.
 *
 * \b Outputs
 * \li outVector: The vector where the results will be stored.
 *
 * \b Example
 * Generate a tone at f=0.3 (normalized frequency) and use the rotator with
 * f=0.1 to shift the tone to f=0.4. Change this example to start with a DC
 * tone (initialize in with lv_cmake(1, 0)) to observe rotator signal generation.
 * \code
 *   int N = 10;
 *   unsigned int alignment = volk_get_alignment();
 *   lv_32fc_t* in  = (lv_32fc_t*)volk_malloc(sizeof(lv_32fc_t)*N, alignment);
 *   lv_32fc_t* out = (lv_32fc_t*)volk_malloc(sizeof(lv_32fc_t)*N, alignment);
 *
 *   for(unsigned int ii = 0; ii < N; ++ii){
 *       // Generate a tone at f=0.3
 *       float real = std::cos(0.3f * (float)ii);
 *       float imag = std::sin(0.3f * (float)ii);
 *       in[ii] = lv_cmake(real, imag);
 *   }
 *   // The oscillator rotates at f=0.1
 *   float frequency = 0.1f;
 *   lv_32fc_t phase_increment = lv_cmake(std::cos(frequency), std::sin(frequency));
 *   lv_32fc_t phase= lv_cmake(1.f, 0.0f); // start at 1 (0 rad phase)
 *
 *   // rotate so the output is a tone at f=0.4
 *   volk_32fc_s32fc_x2_rotator_32fc(out, in, phase_increment, &phase, N);
 *
 *   // print results for inspection
 *   for(unsigned int ii = 0; ii < N; ++ii){
 *       printf("out[%u] = %+1.2f %+1.2fj\n",
 *           ii, lv_creal(out[ii]), lv_cimag(out[ii]));
 *   }
 *
 *   volk_free(in);
 *   volk_free(out);
 * \endcode
 */

#ifndef INCLUDED_volk_32fc_s32fc_rotator_32fc_a_H
#define INCLUDED_volk_32fc_s32fc_rotator_32fc_a_H


#include <math.h>
#include <stdio.h>
#include <stdlib.h>
#include <volk/volk_complex.h>
<<<<<<< HEAD
#define ROTATOR_RELOAD 512
=======
>>>>>>> faf230e6
#define ROTATOR_RELOAD 512
#define ROTATOR_RELOAD_2 (ROTATOR_RELOAD / 2)
#define ROTATOR_RELOAD_4 (ROTATOR_RELOAD / 4)


#ifdef LV_HAVE_GENERIC

static inline void volk_32fc_s32fc_x2_rotator_32fc_generic(lv_32fc_t* outVector,
                                                           const lv_32fc_t* inVector,
                                                           const lv_32fc_t phase_inc,
                                                           lv_32fc_t* phase,
                                                           unsigned int num_points)
{
    unsigned int i = 0;
    int j = 0;
    for (i = 0; i < (unsigned int)(num_points / ROTATOR_RELOAD); ++i) {
        for (j = 0; j < ROTATOR_RELOAD; ++j) {
            *outVector++ = *inVector++ * (*phase);
            (*phase) *= phase_inc;
        }

        (*phase) /= hypotf(lv_creal(*phase), lv_cimag(*phase));
    }
    for (i = 0; i < num_points % ROTATOR_RELOAD; ++i) {
        *outVector++ = *inVector++ * (*phase);
        (*phase) *= phase_inc;
    }
    if (i) {
        // Make sure, we normalize phase on every call!
        (*phase) /= hypotf(lv_creal(*phase), lv_cimag(*phase));
    }
}

#endif /* LV_HAVE_GENERIC */


#ifdef LV_HAVE_NEON
#include <arm_neon.h>
#include <volk/volk_neon_intrinsics.h>

static inline void volk_32fc_s32fc_x2_rotator_32fc_neon(lv_32fc_t* outVector,
                                                        const lv_32fc_t* inVector,
                                                        const lv_32fc_t phase_inc,
                                                        lv_32fc_t* phase,
                                                        unsigned int num_points)

{
    lv_32fc_t* outputVectorPtr = outVector;
    const lv_32fc_t* inputVectorPtr = inVector;
    lv_32fc_t incr = 1;
    lv_32fc_t phasePtr[4] = { (*phase), (*phase), (*phase), (*phase) };
    float32x4x2_t input_vec;
    float32x4x2_t output_vec;

    unsigned int i = 0, j = 0;
<<<<<<< HEAD
    // const unsigned int quarter_points = num_points / 4;
=======
    const unsigned int quarter_points = num_points / 4;
>>>>>>> faf230e6

    for (i = 0; i < 4; ++i) {
        phasePtr[i] *= incr;
        incr *= (phase_inc);
    }

    // Notice that incr has be incremented in the previous loop
    const lv_32fc_t incrPtr[4] = { incr, incr, incr, incr };
    const float32x4x2_t incr_vec = vld2q_f32((float*)incrPtr);
    float32x4x2_t phase_vec = vld2q_f32((float*)phasePtr);

<<<<<<< HEAD
    for (i = 0; i < (unsigned int)(num_points / ROTATOR_RELOAD); i++) {
        for (j = 0; j < ROTATOR_RELOAD_4; j++) {
=======
    for (i = 0; i < (unsigned int)(quarter_points / ROTATOR_RELOAD); i++) {
        for (j = 0; j < ROTATOR_RELOAD; j++) {
>>>>>>> faf230e6
            input_vec = vld2q_f32((float*)inputVectorPtr);
            // Prefetch next one, speeds things up
            __VOLK_PREFETCH(inputVectorPtr + 4);
            // Rotate
            output_vec = _vmultiply_complexq_f32(input_vec, phase_vec);
            // Increase phase
            phase_vec = _vmultiply_complexq_f32(phase_vec, incr_vec);
            // Store output
            vst2q_f32((float*)outputVectorPtr, output_vec);

            outputVectorPtr += 4;
            inputVectorPtr += 4;
        }
        // normalize phase so magnitude doesn't grow because of
        // floating point rounding error
        const float32x4_t mag_squared = _vmagnitudesquaredq_f32(phase_vec);
        const float32x4_t inv_mag = _vinvsqrtq_f32(mag_squared);
        // Multiply complex with real
        phase_vec.val[0] = vmulq_f32(phase_vec.val[0], inv_mag);
        phase_vec.val[1] = vmulq_f32(phase_vec.val[1], inv_mag);
    }

<<<<<<< HEAD
    for (i = 0; i < (num_points % ROTATOR_RELOAD) / 4; i++) {
=======
    for (i = 0; i < quarter_points % ROTATOR_RELOAD; i++) {
>>>>>>> faf230e6
        input_vec = vld2q_f32((float*)inputVectorPtr);
        // Prefetch next one, speeds things up
        __VOLK_PREFETCH(inputVectorPtr + 4);
        // Rotate
        output_vec = _vmultiply_complexq_f32(input_vec, phase_vec);
        // Increase phase
        phase_vec = _vmultiply_complexq_f32(phase_vec, incr_vec);
        // Store output
        vst2q_f32((float*)outputVectorPtr, output_vec);

        outputVectorPtr += 4;
        inputVectorPtr += 4;
    }
    // if(i) == true means we looped above
    if (i) {
        // normalize phase so magnitude doesn't grow because of
        // floating point rounding error
        const float32x4_t mag_squared = _vmagnitudesquaredq_f32(phase_vec);
        const float32x4_t inv_mag = _vinvsqrtq_f32(mag_squared);
        // Multiply complex with real
        phase_vec.val[0] = vmulq_f32(phase_vec.val[0], inv_mag);
        phase_vec.val[1] = vmulq_f32(phase_vec.val[1], inv_mag);
    }
    // Store current phase
    vst2q_f32((float*)phasePtr, phase_vec);

    // Deal with the rest
    for (i = 0; i < num_points % 4; i++) {
        *outputVectorPtr++ = *inputVectorPtr++ * phasePtr[0];
        phasePtr[0] *= (phase_inc);
    }

<<<<<<< HEAD
    // For continuous phase next time we need to call this function
=======
    // For continious phase next time we need to call this function
>>>>>>> faf230e6
    (*phase) = phasePtr[0];
}

#endif /* LV_HAVE_NEON */


#ifdef LV_HAVE_SSE4_1
#include <smmintrin.h>

static inline void volk_32fc_s32fc_x2_rotator_32fc_a_sse4_1(lv_32fc_t* outVector,
                                                            const lv_32fc_t* inVector,
                                                            const lv_32fc_t phase_inc,
                                                            lv_32fc_t* phase,
                                                            unsigned int num_points)
{
    lv_32fc_t* cPtr = outVector;
    const lv_32fc_t* aPtr = inVector;
    lv_32fc_t incr = 1;
    lv_32fc_t phase_Ptr[2] = { (*phase), (*phase) };

    unsigned int i, j = 0;

    for (i = 0; i < 2; ++i) {
        phase_Ptr[i] *= incr;
        incr *= (phase_inc);
    }

    __m128 aVal, phase_Val, inc_Val, yl, yh, tmp1, tmp2, z, ylp, yhp, tmp1p, tmp2p;

    phase_Val = _mm_loadu_ps((float*)phase_Ptr);
    inc_Val = _mm_set_ps(lv_cimag(incr), lv_creal(incr), lv_cimag(incr), lv_creal(incr));

<<<<<<< HEAD
    for (i = 0; i < (unsigned int)(num_points / ROTATOR_RELOAD); i++) {
        for (j = 0; j < ROTATOR_RELOAD_2; ++j) {
=======
    const unsigned int halfPoints = num_points / 2;


    for (i = 0; i < (unsigned int)(halfPoints / ROTATOR_RELOAD); i++) {
        for (j = 0; j < ROTATOR_RELOAD; ++j) {
>>>>>>> faf230e6

            aVal = _mm_load_ps((float*)aPtr);

            yl = _mm_moveldup_ps(phase_Val);
            yh = _mm_movehdup_ps(phase_Val);
            ylp = _mm_moveldup_ps(inc_Val);
            yhp = _mm_movehdup_ps(inc_Val);

            tmp1 = _mm_mul_ps(aVal, yl);
            tmp1p = _mm_mul_ps(phase_Val, ylp);

            aVal = _mm_shuffle_ps(aVal, aVal, 0xB1);
            phase_Val = _mm_shuffle_ps(phase_Val, phase_Val, 0xB1);
            tmp2 = _mm_mul_ps(aVal, yh);
            tmp2p = _mm_mul_ps(phase_Val, yhp);

            z = _mm_addsub_ps(tmp1, tmp2);
            phase_Val = _mm_addsub_ps(tmp1p, tmp2p);

            _mm_store_ps((float*)cPtr, z);

            aPtr += 2;
            cPtr += 2;
        }
        tmp1 = _mm_mul_ps(phase_Val, phase_Val);
        tmp2 = _mm_hadd_ps(tmp1, tmp1);
        tmp1 = _mm_shuffle_ps(tmp2, tmp2, 0xD8);
        tmp2 = _mm_sqrt_ps(tmp1);
        phase_Val = _mm_div_ps(phase_Val, tmp2);
    }
<<<<<<< HEAD
    for (i = 0; i < (num_points % ROTATOR_RELOAD) / 2; ++i) {
=======
    for (i = 0; i < halfPoints % ROTATOR_RELOAD; ++i) {
>>>>>>> faf230e6
        aVal = _mm_load_ps((float*)aPtr);

        yl = _mm_moveldup_ps(phase_Val);
        yh = _mm_movehdup_ps(phase_Val);
        ylp = _mm_moveldup_ps(inc_Val);
        yhp = _mm_movehdup_ps(inc_Val);

        tmp1 = _mm_mul_ps(aVal, yl);

        tmp1p = _mm_mul_ps(phase_Val, ylp);

        aVal = _mm_shuffle_ps(aVal, aVal, 0xB1);
        phase_Val = _mm_shuffle_ps(phase_Val, phase_Val, 0xB1);
        tmp2 = _mm_mul_ps(aVal, yh);
        tmp2p = _mm_mul_ps(phase_Val, yhp);

        z = _mm_addsub_ps(tmp1, tmp2);
        phase_Val = _mm_addsub_ps(tmp1p, tmp2p);

        _mm_store_ps((float*)cPtr, z);

        aPtr += 2;
        cPtr += 2;
    }
    if (i) {
        tmp1 = _mm_mul_ps(phase_Val, phase_Val);
        tmp2 = _mm_hadd_ps(tmp1, tmp1);
        tmp1 = _mm_shuffle_ps(tmp2, tmp2, 0xD8);
        tmp2 = _mm_sqrt_ps(tmp1);
        phase_Val = _mm_div_ps(phase_Val, tmp2);
    }

    _mm_storeu_ps((float*)phase_Ptr, phase_Val);
    if (num_points & 1) {
        *cPtr++ = *aPtr++ * phase_Ptr[0];
        phase_Ptr[0] *= (phase_inc);
    }

    (*phase) = phase_Ptr[0];
}

#endif /* LV_HAVE_SSE4_1 for aligned */


#ifdef LV_HAVE_SSE4_1
#include <smmintrin.h>

static inline void volk_32fc_s32fc_x2_rotator_32fc_u_sse4_1(lv_32fc_t* outVector,
                                                            const lv_32fc_t* inVector,
                                                            const lv_32fc_t phase_inc,
                                                            lv_32fc_t* phase,
                                                            unsigned int num_points)
{
    lv_32fc_t* cPtr = outVector;
    const lv_32fc_t* aPtr = inVector;
    lv_32fc_t incr = 1;
    lv_32fc_t phase_Ptr[2] = { (*phase), (*phase) };

    unsigned int i, j = 0;

    for (i = 0; i < 2; ++i) {
        phase_Ptr[i] *= incr;
        incr *= (phase_inc);
    }

    /*printf("%f, %f\n", lv_creal(phase_Ptr[0]), lv_cimag(phase_Ptr[0]));
    printf("%f, %f\n", lv_creal(phase_Ptr[1]), lv_cimag(phase_Ptr[1]));
    printf("incr: %f, %f\n", lv_creal(incr), lv_cimag(incr));*/
    __m128 aVal, phase_Val, inc_Val, yl, yh, tmp1, tmp2, z, ylp, yhp, tmp1p, tmp2p;

    phase_Val = _mm_loadu_ps((float*)phase_Ptr);
    inc_Val = _mm_set_ps(lv_cimag(incr), lv_creal(incr), lv_cimag(incr), lv_creal(incr));
<<<<<<< HEAD

    for (i = 0; i < (unsigned int)(num_points / ROTATOR_RELOAD); i++) {
        for (j = 0; j < ROTATOR_RELOAD_2; ++j) {
=======

    const unsigned int halfPoints = num_points / 2;


    for (i = 0; i < (unsigned int)(halfPoints / ROTATOR_RELOAD); i++) {
        for (j = 0; j < ROTATOR_RELOAD; ++j) {
>>>>>>> faf230e6

            aVal = _mm_loadu_ps((float*)aPtr);

            yl = _mm_moveldup_ps(phase_Val);
            yh = _mm_movehdup_ps(phase_Val);
            ylp = _mm_moveldup_ps(inc_Val);
            yhp = _mm_movehdup_ps(inc_Val);

            tmp1 = _mm_mul_ps(aVal, yl);
            tmp1p = _mm_mul_ps(phase_Val, ylp);

            aVal = _mm_shuffle_ps(aVal, aVal, 0xB1);
            phase_Val = _mm_shuffle_ps(phase_Val, phase_Val, 0xB1);
            tmp2 = _mm_mul_ps(aVal, yh);
            tmp2p = _mm_mul_ps(phase_Val, yhp);

            z = _mm_addsub_ps(tmp1, tmp2);
            phase_Val = _mm_addsub_ps(tmp1p, tmp2p);

            _mm_storeu_ps((float*)cPtr, z);

            aPtr += 2;
            cPtr += 2;
        }
        tmp1 = _mm_mul_ps(phase_Val, phase_Val);
        tmp2 = _mm_hadd_ps(tmp1, tmp1);
        tmp1 = _mm_shuffle_ps(tmp2, tmp2, 0xD8);
        tmp2 = _mm_sqrt_ps(tmp1);
        phase_Val = _mm_div_ps(phase_Val, tmp2);
    }
<<<<<<< HEAD
    for (i = 0; i < (num_points % ROTATOR_RELOAD) / 2; ++i) {
=======
    for (i = 0; i < halfPoints % ROTATOR_RELOAD; ++i) {
>>>>>>> faf230e6
        aVal = _mm_loadu_ps((float*)aPtr);

        yl = _mm_moveldup_ps(phase_Val);
        yh = _mm_movehdup_ps(phase_Val);
        ylp = _mm_moveldup_ps(inc_Val);
        yhp = _mm_movehdup_ps(inc_Val);

        tmp1 = _mm_mul_ps(aVal, yl);

        tmp1p = _mm_mul_ps(phase_Val, ylp);

        aVal = _mm_shuffle_ps(aVal, aVal, 0xB1);
        phase_Val = _mm_shuffle_ps(phase_Val, phase_Val, 0xB1);
        tmp2 = _mm_mul_ps(aVal, yh);
        tmp2p = _mm_mul_ps(phase_Val, yhp);

        z = _mm_addsub_ps(tmp1, tmp2);
        phase_Val = _mm_addsub_ps(tmp1p, tmp2p);

        _mm_storeu_ps((float*)cPtr, z);

        aPtr += 2;
        cPtr += 2;
    }
    if (i) {
        tmp1 = _mm_mul_ps(phase_Val, phase_Val);
        tmp2 = _mm_hadd_ps(tmp1, tmp1);
        tmp1 = _mm_shuffle_ps(tmp2, tmp2, 0xD8);
        tmp2 = _mm_sqrt_ps(tmp1);
        phase_Val = _mm_div_ps(phase_Val, tmp2);
    }

    _mm_storeu_ps((float*)phase_Ptr, phase_Val);
    if (num_points & 1) {
        *cPtr++ = *aPtr++ * phase_Ptr[0];
        phase_Ptr[0] *= (phase_inc);
    }

    (*phase) = phase_Ptr[0];
}

#endif /* LV_HAVE_SSE4_1 */


#ifdef LV_HAVE_AVX
#include <immintrin.h>
#include <volk/volk_avx_intrinsics.h>

static inline void volk_32fc_s32fc_x2_rotator_32fc_a_avx(lv_32fc_t* outVector,
                                                         const lv_32fc_t* inVector,
                                                         const lv_32fc_t phase_inc,
                                                         lv_32fc_t* phase,
                                                         unsigned int num_points)
{
    lv_32fc_t* cPtr = outVector;
    const lv_32fc_t* aPtr = inVector;
    lv_32fc_t incr = lv_cmake(1.0, 0.0);
    lv_32fc_t phase_Ptr[4] = { (*phase), (*phase), (*phase), (*phase) };

    unsigned int i, j = 0;

    for (i = 0; i < 4; ++i) {
        phase_Ptr[i] *= incr;
        incr *= (phase_inc);
    }

    __m256 aVal, phase_Val, z;

    phase_Val = _mm256_loadu_ps((float*)phase_Ptr);
<<<<<<< HEAD
=======

    const __m256 inc_Val = _mm256_set_ps(lv_cimag(incr),
                                         lv_creal(incr),
                                         lv_cimag(incr),
                                         lv_creal(incr),
                                         lv_cimag(incr),
                                         lv_creal(incr),
                                         lv_cimag(incr),
                                         lv_creal(incr));
>>>>>>> faf230e6

    const __m256 inc_Val = _mm256_set_ps(lv_cimag(incr),
                                         lv_creal(incr),
                                         lv_cimag(incr),
                                         lv_creal(incr),
                                         lv_cimag(incr),
                                         lv_creal(incr),
                                         lv_cimag(incr),
                                         lv_creal(incr));

<<<<<<< HEAD
    for (i = 0; i < (unsigned int)(num_points / ROTATOR_RELOAD); i++) {
        for (j = 0; j < ROTATOR_RELOAD_4; ++j) {
=======
    for (i = 0; i < (unsigned int)(fourthPoints / ROTATOR_RELOAD); i++) {
        for (j = 0; j < ROTATOR_RELOAD; ++j) {
>>>>>>> faf230e6

            aVal = _mm256_load_ps((float*)aPtr);

            z = _mm256_complexmul_ps(aVal, phase_Val);
            phase_Val = _mm256_complexmul_ps(phase_Val, inc_Val);

            _mm256_store_ps((float*)cPtr, z);

            aPtr += 4;
            cPtr += 4;
        }
        phase_Val = _mm256_normalize_ps(phase_Val);
    }

<<<<<<< HEAD
    for (i = 0; i < (num_points % ROTATOR_RELOAD) / 4; ++i) {
=======
    for (i = 0; i < fourthPoints % ROTATOR_RELOAD; ++i) {
>>>>>>> faf230e6
        aVal = _mm256_load_ps((float*)aPtr);

        z = _mm256_complexmul_ps(aVal, phase_Val);
        phase_Val = _mm256_complexmul_ps(phase_Val, inc_Val);

        _mm256_store_ps((float*)cPtr, z);

        aPtr += 4;
        cPtr += 4;
    }
    if (i) {
        phase_Val = _mm256_normalize_ps(phase_Val);
    }

    _mm256_storeu_ps((float*)phase_Ptr, phase_Val);
    (*phase) = phase_Ptr[0];
    volk_32fc_s32fc_x2_rotator_32fc_generic(cPtr, aPtr, phase_inc, phase, num_points % 4);
}

#endif /* LV_HAVE_AVX for aligned */


#ifdef LV_HAVE_AVX
#include <immintrin.h>
#include <volk/volk_avx_intrinsics.h>

static inline void volk_32fc_s32fc_x2_rotator_32fc_u_avx(lv_32fc_t* outVector,
                                                         const lv_32fc_t* inVector,
                                                         const lv_32fc_t phase_inc,
                                                         lv_32fc_t* phase,
                                                         unsigned int num_points)
{
    lv_32fc_t* cPtr = outVector;
    const lv_32fc_t* aPtr = inVector;
    lv_32fc_t incr = lv_cmake(1.0, 0.0);
    lv_32fc_t phase_Ptr[4] = { (*phase), (*phase), (*phase), (*phase) };

    unsigned int i, j = 0;

    for (i = 0; i < 4; ++i) {
        phase_Ptr[i] *= incr;
        incr *= (phase_inc);
    }

    __m256 aVal, phase_Val, z;

    phase_Val = _mm256_loadu_ps((float*)phase_Ptr);
<<<<<<< HEAD

    const __m256 inc_Val = _mm256_set_ps(lv_cimag(incr),
                                         lv_creal(incr),
                                         lv_cimag(incr),
                                         lv_creal(incr),
                                         lv_cimag(incr),
                                         lv_creal(incr),
                                         lv_cimag(incr),
                                         lv_creal(incr));

    for (i = 0; i < (unsigned int)(num_points / ROTATOR_RELOAD); ++i) {
        for (j = 0; j < ROTATOR_RELOAD_4; ++j) {
=======

    const __m256 inc_Val = _mm256_set_ps(lv_cimag(incr),
                                         lv_creal(incr),
                                         lv_cimag(incr),
                                         lv_creal(incr),
                                         lv_cimag(incr),
                                         lv_creal(incr),
                                         lv_cimag(incr),
                                         lv_creal(incr));

    const unsigned int fourthPoints = num_points / 4;

    for (i = 0; i < (unsigned int)(fourthPoints / ROTATOR_RELOAD); ++i) {
        for (j = 0; j < ROTATOR_RELOAD; ++j) {
>>>>>>> faf230e6

            aVal = _mm256_loadu_ps((float*)aPtr);

            z = _mm256_complexmul_ps(aVal, phase_Val);
            phase_Val = _mm256_complexmul_ps(phase_Val, inc_Val);

            _mm256_storeu_ps((float*)cPtr, z);

            aPtr += 4;
            cPtr += 4;
        }
        phase_Val = _mm256_normalize_ps(phase_Val);
    }

<<<<<<< HEAD
    for (i = 0; i < (num_points % ROTATOR_RELOAD) / 4; ++i) {
=======
    for (i = 0; i < num_points % ROTATOR_RELOAD; ++i) {
>>>>>>> faf230e6
        aVal = _mm256_loadu_ps((float*)aPtr);

        z = _mm256_complexmul_ps(aVal, phase_Val);
        phase_Val = _mm256_complexmul_ps(phase_Val, inc_Val);

        _mm256_storeu_ps((float*)cPtr, z);

        aPtr += 4;
        cPtr += 4;
    }
    if (i) {
        phase_Val = _mm256_normalize_ps(phase_Val);
    }

    _mm256_storeu_ps((float*)phase_Ptr, phase_Val);
    (*phase) = phase_Ptr[0];
    volk_32fc_s32fc_x2_rotator_32fc_generic(cPtr, aPtr, phase_inc, phase, num_points % 4);
}

#endif /* LV_HAVE_AVX */

#if LV_HAVE_AVX && LV_HAVE_FMA
#include <immintrin.h>

static inline void volk_32fc_s32fc_x2_rotator_32fc_a_avx_fma(lv_32fc_t* outVector,
                                                             const lv_32fc_t* inVector,
                                                             const lv_32fc_t phase_inc,
                                                             lv_32fc_t* phase,
                                                             unsigned int num_points)
{
    lv_32fc_t* cPtr = outVector;
    const lv_32fc_t* aPtr = inVector;
    lv_32fc_t incr = 1;
    __VOLK_ATTR_ALIGNED(32)
    lv_32fc_t phase_Ptr[4] = { (*phase), (*phase), (*phase), (*phase) };

    unsigned int i, j = 0;

    for (i = 0; i < 4; ++i) {
        phase_Ptr[i] *= incr;
        incr *= (phase_inc);
    }

    __m256 aVal, phase_Val, inc_Val, yl, yh, tmp1, tmp2, z, ylp, yhp, tmp1p, tmp2p;

    phase_Val = _mm256_load_ps((float*)phase_Ptr);
    inc_Val = _mm256_set_ps(lv_cimag(incr),
                            lv_creal(incr),
                            lv_cimag(incr),
                            lv_creal(incr),
                            lv_cimag(incr),
                            lv_creal(incr),
                            lv_cimag(incr),
                            lv_creal(incr));
<<<<<<< HEAD

    for (i = 0; i < (unsigned int)(num_points / ROTATOR_RELOAD); i++) {
        for (j = 0; j < ROTATOR_RELOAD_4; ++j) {
=======
    const unsigned int fourthPoints = num_points / 4;

    for (i = 0; i < (unsigned int)(fourthPoints / ROTATOR_RELOAD); i++) {
        for (j = 0; j < ROTATOR_RELOAD; ++j) {
>>>>>>> faf230e6

            aVal = _mm256_load_ps((float*)aPtr);

            yl = _mm256_moveldup_ps(phase_Val);
            yh = _mm256_movehdup_ps(phase_Val);
            ylp = _mm256_moveldup_ps(inc_Val);
            yhp = _mm256_movehdup_ps(inc_Val);

            tmp1 = aVal;
            tmp1p = phase_Val;

            aVal = _mm256_shuffle_ps(aVal, aVal, 0xB1);
            phase_Val = _mm256_shuffle_ps(phase_Val, phase_Val, 0xB1);
            tmp2 = _mm256_mul_ps(aVal, yh);
            tmp2p = _mm256_mul_ps(phase_Val, yhp);

            z = _mm256_fmaddsub_ps(tmp1, yl, tmp2);
            phase_Val = _mm256_fmaddsub_ps(tmp1p, ylp, tmp2p);

            _mm256_store_ps((float*)cPtr, z);

            aPtr += 4;
            cPtr += 4;
        }
        tmp1 = _mm256_mul_ps(phase_Val, phase_Val);
        tmp2 = _mm256_hadd_ps(tmp1, tmp1);
        tmp1 = _mm256_shuffle_ps(tmp2, tmp2, 0xD8);
        tmp2 = _mm256_sqrt_ps(tmp1);
        phase_Val = _mm256_div_ps(phase_Val, tmp2);
    }
<<<<<<< HEAD
    for (i = 0; i < (num_points % ROTATOR_RELOAD) / 4; ++i) {
=======
    for (i = 0; i < fourthPoints % ROTATOR_RELOAD; ++i) {
>>>>>>> faf230e6
        aVal = _mm256_load_ps((float*)aPtr);

        yl = _mm256_moveldup_ps(phase_Val);
        yh = _mm256_movehdup_ps(phase_Val);
        ylp = _mm256_moveldup_ps(inc_Val);
        yhp = _mm256_movehdup_ps(inc_Val);

        tmp1 = aVal;
        tmp1p = phase_Val;

        aVal = _mm256_shuffle_ps(aVal, aVal, 0xB1);
        phase_Val = _mm256_shuffle_ps(phase_Val, phase_Val, 0xB1);
        tmp2 = _mm256_mul_ps(aVal, yh);
        tmp2p = _mm256_mul_ps(phase_Val, yhp);

        z = _mm256_fmaddsub_ps(tmp1, yl, tmp2);
        phase_Val = _mm256_fmaddsub_ps(tmp1p, ylp, tmp2p);

        _mm256_store_ps((float*)cPtr, z);

        aPtr += 4;
        cPtr += 4;
    }
    if (i) {
        tmp1 = _mm256_mul_ps(phase_Val, phase_Val);
        tmp2 = _mm256_hadd_ps(tmp1, tmp1);
        tmp1 = _mm256_shuffle_ps(tmp2, tmp2, 0xD8);
        tmp2 = _mm256_sqrt_ps(tmp1);
        phase_Val = _mm256_div_ps(phase_Val, tmp2);
    }

    _mm256_store_ps((float*)phase_Ptr, phase_Val);
    for (i = 0; i < num_points % 4; ++i) {
        *cPtr++ = *aPtr++ * phase_Ptr[0];
        phase_Ptr[0] *= (phase_inc);
    }

    (*phase) = phase_Ptr[0];
}

#endif /* LV_HAVE_AVX && LV_HAVE_FMA for aligned*/

#if LV_HAVE_AVX && LV_HAVE_FMA
#include <immintrin.h>

static inline void volk_32fc_s32fc_x2_rotator_32fc_u_avx_fma(lv_32fc_t* outVector,
                                                             const lv_32fc_t* inVector,
                                                             const lv_32fc_t phase_inc,
                                                             lv_32fc_t* phase,
                                                             unsigned int num_points)
{
    lv_32fc_t* cPtr = outVector;
    const lv_32fc_t* aPtr = inVector;
    lv_32fc_t incr = 1;
    lv_32fc_t phase_Ptr[4] = { (*phase), (*phase), (*phase), (*phase) };

    unsigned int i, j = 0;

    for (i = 0; i < 4; ++i) {
        phase_Ptr[i] *= incr;
        incr *= (phase_inc);
    }

    __m256 aVal, phase_Val, inc_Val, yl, yh, tmp1, tmp2, z, ylp, yhp, tmp1p, tmp2p;

    phase_Val = _mm256_loadu_ps((float*)phase_Ptr);
    inc_Val = _mm256_set_ps(lv_cimag(incr),
                            lv_creal(incr),
                            lv_cimag(incr),
                            lv_creal(incr),
                            lv_cimag(incr),
                            lv_creal(incr),
                            lv_cimag(incr),
                            lv_creal(incr));
<<<<<<< HEAD

    for (i = 0; i < (unsigned int)(num_points / ROTATOR_RELOAD); i++) {
        for (j = 0; j < ROTATOR_RELOAD_4; ++j) {
=======
    const unsigned int fourthPoints = num_points / 4;

    for (i = 0; i < (unsigned int)(fourthPoints / ROTATOR_RELOAD); i++) {
        for (j = 0; j < ROTATOR_RELOAD; ++j) {
>>>>>>> faf230e6

            aVal = _mm256_loadu_ps((float*)aPtr);

            yl = _mm256_moveldup_ps(phase_Val);
            yh = _mm256_movehdup_ps(phase_Val);
            ylp = _mm256_moveldup_ps(inc_Val);
            yhp = _mm256_movehdup_ps(inc_Val);

            tmp1 = aVal;
            tmp1p = phase_Val;

            aVal = _mm256_shuffle_ps(aVal, aVal, 0xB1);
            phase_Val = _mm256_shuffle_ps(phase_Val, phase_Val, 0xB1);
            tmp2 = _mm256_mul_ps(aVal, yh);
            tmp2p = _mm256_mul_ps(phase_Val, yhp);

            z = _mm256_fmaddsub_ps(tmp1, yl, tmp2);
            phase_Val = _mm256_fmaddsub_ps(tmp1p, ylp, tmp2p);

            _mm256_storeu_ps((float*)cPtr, z);

            aPtr += 4;
            cPtr += 4;
        }
        tmp1 = _mm256_mul_ps(phase_Val, phase_Val);
        tmp2 = _mm256_hadd_ps(tmp1, tmp1);
        tmp1 = _mm256_shuffle_ps(tmp2, tmp2, 0xD8);
        tmp2 = _mm256_sqrt_ps(tmp1);
        phase_Val = _mm256_div_ps(phase_Val, tmp2);
    }
<<<<<<< HEAD
    for (i = 0; i < (num_points % ROTATOR_RELOAD) / 4; ++i) {
=======
    for (i = 0; i < fourthPoints % ROTATOR_RELOAD; ++i) {
>>>>>>> faf230e6
        aVal = _mm256_loadu_ps((float*)aPtr);

        yl = _mm256_moveldup_ps(phase_Val);
        yh = _mm256_movehdup_ps(phase_Val);
        ylp = _mm256_moveldup_ps(inc_Val);
        yhp = _mm256_movehdup_ps(inc_Val);

        tmp1 = aVal;
        tmp1p = phase_Val;

        aVal = _mm256_shuffle_ps(aVal, aVal, 0xB1);
        phase_Val = _mm256_shuffle_ps(phase_Val, phase_Val, 0xB1);
        tmp2 = _mm256_mul_ps(aVal, yh);
        tmp2p = _mm256_mul_ps(phase_Val, yhp);

        z = _mm256_fmaddsub_ps(tmp1, yl, tmp2);
        phase_Val = _mm256_fmaddsub_ps(tmp1p, ylp, tmp2p);

        _mm256_storeu_ps((float*)cPtr, z);

        aPtr += 4;
        cPtr += 4;
    }
    if (i) {
        tmp1 = _mm256_mul_ps(phase_Val, phase_Val);
        tmp2 = _mm256_hadd_ps(tmp1, tmp1);
        tmp1 = _mm256_shuffle_ps(tmp2, tmp2, 0xD8);
        tmp2 = _mm256_sqrt_ps(tmp1);
        phase_Val = _mm256_div_ps(phase_Val, tmp2);
    }

    _mm256_storeu_ps((float*)phase_Ptr, phase_Val);
    for (i = 0; i < num_points % 4; ++i) {
        *cPtr++ = *aPtr++ * phase_Ptr[0];
        phase_Ptr[0] *= (phase_inc);
    }

    (*phase) = phase_Ptr[0];
}

#endif /* LV_HAVE_AVX && LV_HAVE_FMA*/

#endif /* INCLUDED_volk_32fc_s32fc_rotator_32fc_a_H */<|MERGE_RESOLUTION|>--- conflicted
+++ resolved
@@ -86,10 +86,6 @@
 #include <stdio.h>
 #include <stdlib.h>
 #include <volk/volk_complex.h>
-<<<<<<< HEAD
-#define ROTATOR_RELOAD 512
-=======
->>>>>>> faf230e6
 #define ROTATOR_RELOAD 512
 #define ROTATOR_RELOAD_2 (ROTATOR_RELOAD / 2)
 #define ROTATOR_RELOAD_4 (ROTATOR_RELOAD / 4)
@@ -145,11 +141,7 @@
     float32x4x2_t output_vec;
 
     unsigned int i = 0, j = 0;
-<<<<<<< HEAD
     // const unsigned int quarter_points = num_points / 4;
-=======
-    const unsigned int quarter_points = num_points / 4;
->>>>>>> faf230e6
 
     for (i = 0; i < 4; ++i) {
         phasePtr[i] *= incr;
@@ -161,13 +153,8 @@
     const float32x4x2_t incr_vec = vld2q_f32((float*)incrPtr);
     float32x4x2_t phase_vec = vld2q_f32((float*)phasePtr);
 
-<<<<<<< HEAD
     for (i = 0; i < (unsigned int)(num_points / ROTATOR_RELOAD); i++) {
         for (j = 0; j < ROTATOR_RELOAD_4; j++) {
-=======
-    for (i = 0; i < (unsigned int)(quarter_points / ROTATOR_RELOAD); i++) {
-        for (j = 0; j < ROTATOR_RELOAD; j++) {
->>>>>>> faf230e6
             input_vec = vld2q_f32((float*)inputVectorPtr);
             // Prefetch next one, speeds things up
             __VOLK_PREFETCH(inputVectorPtr + 4);
@@ -190,11 +177,7 @@
         phase_vec.val[1] = vmulq_f32(phase_vec.val[1], inv_mag);
     }
 
-<<<<<<< HEAD
     for (i = 0; i < (num_points % ROTATOR_RELOAD) / 4; i++) {
-=======
-    for (i = 0; i < quarter_points % ROTATOR_RELOAD; i++) {
->>>>>>> faf230e6
         input_vec = vld2q_f32((float*)inputVectorPtr);
         // Prefetch next one, speeds things up
         __VOLK_PREFETCH(inputVectorPtr + 4);
@@ -227,11 +210,7 @@
         phasePtr[0] *= (phase_inc);
     }
 
-<<<<<<< HEAD
     // For continuous phase next time we need to call this function
-=======
-    // For continious phase next time we need to call this function
->>>>>>> faf230e6
     (*phase) = phasePtr[0];
 }
 
@@ -264,16 +243,8 @@
     phase_Val = _mm_loadu_ps((float*)phase_Ptr);
     inc_Val = _mm_set_ps(lv_cimag(incr), lv_creal(incr), lv_cimag(incr), lv_creal(incr));
 
-<<<<<<< HEAD
     for (i = 0; i < (unsigned int)(num_points / ROTATOR_RELOAD); i++) {
         for (j = 0; j < ROTATOR_RELOAD_2; ++j) {
-=======
-    const unsigned int halfPoints = num_points / 2;
-
-
-    for (i = 0; i < (unsigned int)(halfPoints / ROTATOR_RELOAD); i++) {
-        for (j = 0; j < ROTATOR_RELOAD; ++j) {
->>>>>>> faf230e6
 
             aVal = _mm_load_ps((float*)aPtr);
 
@@ -304,11 +275,7 @@
         tmp2 = _mm_sqrt_ps(tmp1);
         phase_Val = _mm_div_ps(phase_Val, tmp2);
     }
-<<<<<<< HEAD
     for (i = 0; i < (num_points % ROTATOR_RELOAD) / 2; ++i) {
-=======
-    for (i = 0; i < halfPoints % ROTATOR_RELOAD; ++i) {
->>>>>>> faf230e6
         aVal = _mm_load_ps((float*)aPtr);
 
         yl = _mm_moveldup_ps(phase_Val);
@@ -381,18 +348,9 @@
 
     phase_Val = _mm_loadu_ps((float*)phase_Ptr);
     inc_Val = _mm_set_ps(lv_cimag(incr), lv_creal(incr), lv_cimag(incr), lv_creal(incr));
-<<<<<<< HEAD
 
     for (i = 0; i < (unsigned int)(num_points / ROTATOR_RELOAD); i++) {
         for (j = 0; j < ROTATOR_RELOAD_2; ++j) {
-=======
-
-    const unsigned int halfPoints = num_points / 2;
-
-
-    for (i = 0; i < (unsigned int)(halfPoints / ROTATOR_RELOAD); i++) {
-        for (j = 0; j < ROTATOR_RELOAD; ++j) {
->>>>>>> faf230e6
 
             aVal = _mm_loadu_ps((float*)aPtr);
 
@@ -423,11 +381,7 @@
         tmp2 = _mm_sqrt_ps(tmp1);
         phase_Val = _mm_div_ps(phase_Val, tmp2);
     }
-<<<<<<< HEAD
     for (i = 0; i < (num_points % ROTATOR_RELOAD) / 2; ++i) {
-=======
-    for (i = 0; i < halfPoints % ROTATOR_RELOAD; ++i) {
->>>>>>> faf230e6
         aVal = _mm_loadu_ps((float*)aPtr);
 
         yl = _mm_moveldup_ps(phase_Val);
@@ -497,8 +451,6 @@
     __m256 aVal, phase_Val, z;
 
     phase_Val = _mm256_loadu_ps((float*)phase_Ptr);
-<<<<<<< HEAD
-=======
 
     const __m256 inc_Val = _mm256_set_ps(lv_cimag(incr),
                                          lv_creal(incr),
@@ -508,24 +460,9 @@
                                          lv_creal(incr),
                                          lv_cimag(incr),
                                          lv_creal(incr));
->>>>>>> faf230e6
-
-    const __m256 inc_Val = _mm256_set_ps(lv_cimag(incr),
-                                         lv_creal(incr),
-                                         lv_cimag(incr),
-                                         lv_creal(incr),
-                                         lv_cimag(incr),
-                                         lv_creal(incr),
-                                         lv_cimag(incr),
-                                         lv_creal(incr));
-
-<<<<<<< HEAD
+
     for (i = 0; i < (unsigned int)(num_points / ROTATOR_RELOAD); i++) {
         for (j = 0; j < ROTATOR_RELOAD_4; ++j) {
-=======
-    for (i = 0; i < (unsigned int)(fourthPoints / ROTATOR_RELOAD); i++) {
-        for (j = 0; j < ROTATOR_RELOAD; ++j) {
->>>>>>> faf230e6
 
             aVal = _mm256_load_ps((float*)aPtr);
 
@@ -540,11 +477,7 @@
         phase_Val = _mm256_normalize_ps(phase_Val);
     }
 
-<<<<<<< HEAD
     for (i = 0; i < (num_points % ROTATOR_RELOAD) / 4; ++i) {
-=======
-    for (i = 0; i < fourthPoints % ROTATOR_RELOAD; ++i) {
->>>>>>> faf230e6
         aVal = _mm256_load_ps((float*)aPtr);
 
         z = _mm256_complexmul_ps(aVal, phase_Val);
@@ -592,7 +525,6 @@
     __m256 aVal, phase_Val, z;
 
     phase_Val = _mm256_loadu_ps((float*)phase_Ptr);
-<<<<<<< HEAD
 
     const __m256 inc_Val = _mm256_set_ps(lv_cimag(incr),
                                          lv_creal(incr),
@@ -605,22 +537,6 @@
 
     for (i = 0; i < (unsigned int)(num_points / ROTATOR_RELOAD); ++i) {
         for (j = 0; j < ROTATOR_RELOAD_4; ++j) {
-=======
-
-    const __m256 inc_Val = _mm256_set_ps(lv_cimag(incr),
-                                         lv_creal(incr),
-                                         lv_cimag(incr),
-                                         lv_creal(incr),
-                                         lv_cimag(incr),
-                                         lv_creal(incr),
-                                         lv_cimag(incr),
-                                         lv_creal(incr));
-
-    const unsigned int fourthPoints = num_points / 4;
-
-    for (i = 0; i < (unsigned int)(fourthPoints / ROTATOR_RELOAD); ++i) {
-        for (j = 0; j < ROTATOR_RELOAD; ++j) {
->>>>>>> faf230e6
 
             aVal = _mm256_loadu_ps((float*)aPtr);
 
@@ -635,11 +551,7 @@
         phase_Val = _mm256_normalize_ps(phase_Val);
     }
 
-<<<<<<< HEAD
     for (i = 0; i < (num_points % ROTATOR_RELOAD) / 4; ++i) {
-=======
-    for (i = 0; i < num_points % ROTATOR_RELOAD; ++i) {
->>>>>>> faf230e6
         aVal = _mm256_loadu_ps((float*)aPtr);
 
         z = _mm256_complexmul_ps(aVal, phase_Val);
@@ -694,16 +606,9 @@
                             lv_creal(incr),
                             lv_cimag(incr),
                             lv_creal(incr));
-<<<<<<< HEAD
 
     for (i = 0; i < (unsigned int)(num_points / ROTATOR_RELOAD); i++) {
         for (j = 0; j < ROTATOR_RELOAD_4; ++j) {
-=======
-    const unsigned int fourthPoints = num_points / 4;
-
-    for (i = 0; i < (unsigned int)(fourthPoints / ROTATOR_RELOAD); i++) {
-        for (j = 0; j < ROTATOR_RELOAD; ++j) {
->>>>>>> faf230e6
 
             aVal = _mm256_load_ps((float*)aPtr);
 
@@ -734,11 +639,7 @@
         tmp2 = _mm256_sqrt_ps(tmp1);
         phase_Val = _mm256_div_ps(phase_Val, tmp2);
     }
-<<<<<<< HEAD
     for (i = 0; i < (num_points % ROTATOR_RELOAD) / 4; ++i) {
-=======
-    for (i = 0; i < fourthPoints % ROTATOR_RELOAD; ++i) {
->>>>>>> faf230e6
         aVal = _mm256_load_ps((float*)aPtr);
 
         yl = _mm256_moveldup_ps(phase_Val);
@@ -813,16 +714,9 @@
                             lv_creal(incr),
                             lv_cimag(incr),
                             lv_creal(incr));
-<<<<<<< HEAD
 
     for (i = 0; i < (unsigned int)(num_points / ROTATOR_RELOAD); i++) {
         for (j = 0; j < ROTATOR_RELOAD_4; ++j) {
-=======
-    const unsigned int fourthPoints = num_points / 4;
-
-    for (i = 0; i < (unsigned int)(fourthPoints / ROTATOR_RELOAD); i++) {
-        for (j = 0; j < ROTATOR_RELOAD; ++j) {
->>>>>>> faf230e6
 
             aVal = _mm256_loadu_ps((float*)aPtr);
 
@@ -853,11 +747,7 @@
         tmp2 = _mm256_sqrt_ps(tmp1);
         phase_Val = _mm256_div_ps(phase_Val, tmp2);
     }
-<<<<<<< HEAD
     for (i = 0; i < (num_points % ROTATOR_RELOAD) / 4; ++i) {
-=======
-    for (i = 0; i < fourthPoints % ROTATOR_RELOAD; ++i) {
->>>>>>> faf230e6
         aVal = _mm256_loadu_ps((float*)aPtr);
 
         yl = _mm256_moveldup_ps(phase_Val);
