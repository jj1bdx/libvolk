#
# Copyright 2011-2020 Free Software Foundation, Inc.
# Copyright 2023 Magnus Lundmark <magnuslundmark@gmail.com>
#
# This file is part of VOLK
#
# SPDX-License-Identifier: LGPL-3.0-or-later
#

########################################################################
# Project setup
########################################################################
cmake_minimum_required(VERSION 3.8)
set(CMAKE_BUILD_TYPE
    ${CMAKE_BUILD_TYPE}
    CACHE STRING "Choose build type: None Debug Release RelWithDebInfo MinSizeRel")
project(volk)

enable_language(CXX)
enable_language(C)

set(CMAKE_C_STANDARD 11)
set(CMAKE_CXX_STANDARD 17)

enable_testing()

########################################################################
# Common compile flags
########################################################################

# Disable complex math NaN/INFO range checking for performance
include(CheckCXXCompilerFlag)
check_cxx_compiler_flag(-fcx-limited-range HAVE_CX_LIMITED_RANGE)
if(HAVE_CX_LIMITED_RANGE)
    set(CMAKE_CXX_FLAGS "${CMAKE_CXX_FLAGS} -fcx-limited-range")
endif(HAVE_CX_LIMITED_RANGE)

include(CheckCCompilerFlag)
check_c_compiler_flag(-fcx-limited-range HAVE_C_LIMITED_RANGE)
if(HAVE_C_LIMITED_RANGE)
    set(CMAKE_C_FLAGS "${CMAKE_C_FLAGS} -fcx-limited-range")
endif(HAVE_C_LIMITED_RANGE)

set(CMAKE_CXX_FLAGS "${CMAKE_CXX_FLAGS} -Wall")
set(CMAKE_C_FLAGS "${CMAKE_C_FLAGS} -Wall")
add_definitions(-D_GLIBCXX_USE_CXX11_ABI=1)

if(CMAKE_C_COMPILER_ID MATCHES "Clang|GNU")
    # Abort compilation if kernel implementations have inconsistent function
    # prototypes, i.e. if
    #
    #     kernel_foo_sse(uint32_t *dst, lv32fc_t *src)
    #     kernel_foo_avx(uint16_t *dst, lv32fc_t *src)
    #
    # are defined. Note the different data type of the first argument). By
    # default 'incompatible-pointer-types' is a warning only and 'pointer-sign'
    # is a warning enabled by '-Wall'. These warnings are only applicable to C.
    set(CMAKE_C_FLAGS
        "${CMAKE_C_FLAGS} -Werror=incompatible-pointer-types -Werror=pointer-sign")
endif()

set(CMAKE_SOURCE_DIR ${CMAKE_CURRENT_SOURCE_DIR}) #allows this to be a sub-project
set(CMAKE_BINARY_DIR ${CMAKE_CURRENT_BINARY_DIR}) #allows this to be a sub-project
list(INSERT CMAKE_MODULE_PATH 0 ${CMAKE_CURRENT_SOURCE_DIR}/cmake/Modules
)#location for custom "Modules"

include(VolkBuildTypes)
#select the release build type by default to get optimization flags
if(NOT CMAKE_BUILD_TYPE)
    set(CMAKE_BUILD_TYPE "Release")
    message(STATUS "Build type not specified: defaulting to release.")
endif()
volk_check_build_type(${CMAKE_BUILD_TYPE})
set(CMAKE_BUILD_TYPE
    ${CMAKE_BUILD_TYPE}
    CACHE STRING "")
message(STATUS "Build type set to ${CMAKE_BUILD_TYPE}.")

########################################################################
# Version setup
########################################################################

set(VERSION_INFO_MAJOR_VERSION 3)
set(VERSION_INFO_MINOR_VERSION 1)
set(VERSION_INFO_MAINT_VERSION 1)
include(VolkVersion) #setup version info

math(EXPR VOLK_VERSION_DECIMAL "${VERSION_INFO_MAJOR_VERSION} * 10000
    + ${VERSION_INFO_MINOR_VERSION} * 100
    + ${VERSION_INFO_MAINT_VERSION}")

configure_file(${CMAKE_SOURCE_DIR}/include/volk/volk_version.h.in
               ${CMAKE_BINARY_DIR}/include/volk/volk_version.h @ONLY)

########################################################################
# Environment setup
########################################################################
if(NOT DEFINED CROSSCOMPILE_MULTILIB)
    set(CROSSCOMPILE_MULTILIB "")
endif()
set(CROSSCOMPILE_MULTILIB
    ${CROSSCOMPILE_MULTILIB}
    CACHE
        STRING
        "Define \"true\" if you have and want to use multiple C development libs installed for cross compile"
)

if(MSVC)
    add_definitions(-D_USE_MATH_DEFINES
    )#enables math constants on all supported versions of MSVC
    add_compile_options(/W1) #reduce warnings
    add_compile_options(/wo4309)
    add_compile_options(/wd4752)
    add_compile_options(/wo4273)
    add_compile_options(/wo4838)
endif(MSVC)

########################################################################
# Dependencies setup
########################################################################

# cpu_features - sensible defaults, user settable option
if(CMAKE_SYSTEM_PROCESSOR MATCHES
   "(^mips)|(^arm)|(^aarch64)|(x86_64)|(AMD64|amd64)|(^i.86$)|(^powerpc)|(^ppc)|(^riscv)")
    option(VOLK_CPU_FEATURES "Volk uses cpu_features" ON)
else()
    option(VOLK_CPU_FEATURES "Volk uses cpu_features" OFF)
endif()

<<<<<<< HEAD
if (VOLK_CPU_FEATURES)
  if (VOLK_USE_OWN_CPU_FEATURES)
    # force using libvolk's own cpu_features
    unset(CpuFeatures_FOUND)
    message(STATUS "Use the own cpu_features submodule")
  else()
    message(STATUS "Search for installed cpu_features")
    find_package(CpuFeatures QUIET)
  endif()
  if(NOT CpuFeatures_FOUND)
    message(STATUS "cpu_features package not found. Requiring cpu_features submodule ...")
    if(NOT EXISTS "${CMAKE_CURRENT_SOURCE_DIR}/cpu_features/CMakeLists.txt" )
      message(FATAL_ERROR "cpu_features/CMakeLists.txt not found. Did you forget to git clone recursively?\nFix with: git submodule update --init")
=======
if(VOLK_CPU_FEATURES)
    find_package(CpuFeatures QUIET)
    if(NOT CpuFeatures_FOUND)
        message(
            STATUS "cpu_features package not found. Requiring cpu_features submodule ...")
        if(NOT EXISTS "${CMAKE_CURRENT_SOURCE_DIR}/cpu_features/CMakeLists.txt")
            message(
                FATAL_ERROR
                    "cpu_features/CMakeLists.txt not found. Did you forget to git clone recursively?\nFix with: git submodule update --init"
            )
        endif()
        message(STATUS "Building Volk with cpu_features")
        set(BUILD_TESTING
            OFF
            CACHE BOOL "Build cpu_features without tests." FORCE)
        set(BUILD_PIC
            ON
            CACHE BOOL "Build cpu_features with Position Independent Code (PIC)." FORCE)
        set(CMAKE_POSITION_INDEPENDENT_CODE
            ON
            CACHE BOOL "Build cpu_features with Position Independent Code (PIC)." FORCE)
        set(BUILD_SHARED_LIBS_SAVED "${BUILD_SHARED_LIBS}")
        set(BUILD_SHARED_LIBS OFF)
        set(ENABLE_INSTALL OFF)
        add_subdirectory(cpu_features)
        set(BUILD_SHARED_LIBS "${BUILD_SHARED_LIBS_SAVED}")
>>>>>>> d5326d44
    endif()
else()
    message(STATUS "Building Volk without cpu_features")
endif()

# Python
include(VolkPython) #sets PYTHON_EXECUTABLE and PYTHON_DASH_B
volk_python_check_module("python >= 3.4" sys "sys.version_info >= (3, 4)"
                         PYTHON_MIN_VER_FOUND)
volk_python_check_module("mako >= 0.4.2" mako "mako.__version__ >= '0.4.2'" MAKO_FOUND)

if(NOT PYTHON_MIN_VER_FOUND)
    message(FATAL_ERROR "Python 3.4 or greater required to build VOLK")
endif()

# Mako
if(NOT MAKO_FOUND)
    message(FATAL_ERROR "Mako templates required to build VOLK")
endif()

# Check if we have std::filesystem
find_package(
    FILESYSTEM
    COMPONENTS Final Experimental
    REQUIRED)

set(CMAKE_CXX_EXTENSIONS OFF)
set(CMAKE_CXX_STANDARD_REQUIRED ON)

########################################################################
# check for aligned_alloc, since some compilers lack this C11 feature.
# For Apple-clang use `posix_memalign`
# For MSVC use `_aligned_malloc`.
########################################################################
include(CheckSymbolExists)
if(NOT (${CMAKE_SYSTEM_NAME} MATCHES "Darwin"))
    check_symbol_exists(aligned_alloc stdlib.h USE_ALIGNED_ALLOC)
endif()
if(NOT USE_ALIGNED_ALLOC)
    check_symbol_exists(posix_memalign stdlib.h HAVE_POSIX_MEMALIGN)
endif()

########################################################################
# Check if Orc is available
########################################################################
option(ENABLE_ORC "Enable Orc" True)
if(ENABLE_ORC)
    find_package(ORC)
else(ENABLE_ORC)
    message(STATUS "Disabling use of ORC")
endif(ENABLE_ORC)

########################################################################
# Setup doxygen
########################################################################
add_subdirectory(docs)

########################################################################
# Detect /lib versus /lib64
########################################################################
include(GNUInstallDirs)

########################################################################
# Setup the package config file
########################################################################
#set variables found in the pc.in file
set(prefix ${CMAKE_INSTALL_PREFIX})
set(exec_prefix "\${prefix}")
set(libdir "\${exec_prefix}/${CMAKE_INSTALL_LIBDIR}")
set(includedir "\${prefix}/include")

configure_file(${CMAKE_CURRENT_SOURCE_DIR}/tmpl/volk.pc.in
               ${CMAKE_CURRENT_BINARY_DIR}/volk.pc @ONLY)

install(
    FILES ${CMAKE_CURRENT_BINARY_DIR}/volk.pc
    DESTINATION ${CMAKE_INSTALL_LIBDIR}/pkgconfig
    COMPONENT "volk_devel")

########################################################################
# Install all headers in the include directories
########################################################################
set(VOLK_RUNTIME_DIR bin)
set(VOLK_LIBRARY_DIR ${CMAKE_INSTALL_LIBDIR})
set(VOLK_INCLUDE_DIR include)

install(
    DIRECTORY ${CMAKE_SOURCE_DIR}/kernels/volk
    DESTINATION include
    COMPONENT "volk_devel"
    FILES_MATCHING
    PATTERN "*.h")

install(
    FILES ${CMAKE_SOURCE_DIR}/include/volk/volk_prefs.h
          ${CMAKE_SOURCE_DIR}/include/volk/volk_alloc.hh
          ${CMAKE_SOURCE_DIR}/include/volk/volk_complex.h
          ${CMAKE_SOURCE_DIR}/include/volk/volk_common.h
          ${CMAKE_SOURCE_DIR}/include/volk/saturation_arithmetic.h
          ${CMAKE_SOURCE_DIR}/include/volk/volk_avx_intrinsics.h
          ${CMAKE_SOURCE_DIR}/include/volk/volk_avx2_intrinsics.h
          ${CMAKE_SOURCE_DIR}/include/volk/volk_avx2_fma_intrinsics.h
          ${CMAKE_SOURCE_DIR}/include/volk/volk_sse_intrinsics.h
          ${CMAKE_SOURCE_DIR}/include/volk/volk_sse3_intrinsics.h
          ${CMAKE_SOURCE_DIR}/include/volk/volk_neon_intrinsics.h
          ${CMAKE_BINARY_DIR}/include/volk/volk.h
          ${CMAKE_BINARY_DIR}/include/volk/volk_cpu.h
          ${CMAKE_BINARY_DIR}/include/volk/volk_config_fixed.h
          ${CMAKE_BINARY_DIR}/include/volk/volk_typedefs.h
          ${CMAKE_SOURCE_DIR}/include/volk/volk_malloc.h
          ${CMAKE_BINARY_DIR}/include/volk/volk_version.h
          ${CMAKE_SOURCE_DIR}/include/volk/constants.h
    DESTINATION include/volk
    COMPONENT "volk_devel")

########################################################################
# On Apple only, set install name and use rpath correctly, if not already set
########################################################################
if(APPLE)
    if(NOT CMAKE_INSTALL_NAME_DIR)
        set(CMAKE_INSTALL_NAME_DIR
            ${CMAKE_INSTALL_PREFIX}/${VOLK_LIBRARY_DIR}
            CACHE PATH "Library Install Name Destination Directory" FORCE)
    endif(NOT CMAKE_INSTALL_NAME_DIR)
    if(NOT CMAKE_INSTALL_RPATH)
        set(CMAKE_INSTALL_RPATH
            ${CMAKE_INSTALL_PREFIX}/${VOLK_LIBRARY_DIR}
            CACHE PATH "Library Install RPath" FORCE)
    endif(NOT CMAKE_INSTALL_RPATH)
    if(NOT CMAKE_BUILD_WITH_INSTALL_RPATH)
        set(CMAKE_BUILD_WITH_INSTALL_RPATH
            ON
            CACHE BOOL "Do Build Using Library Install RPath" FORCE)
    endif(NOT CMAKE_BUILD_WITH_INSTALL_RPATH)
endif(APPLE)

########################################################################
# Create uninstall target
########################################################################
configure_file(${CMAKE_SOURCE_DIR}/cmake/cmake_uninstall.cmake.in
               ${CMAKE_CURRENT_BINARY_DIR}/cmake_uninstall.cmake @ONLY)

# Only add the target if there isn't one defined already
if(NOT TARGET uninstall)
    add_custom_target(uninstall ${CMAKE_COMMAND} -P
                                ${CMAKE_CURRENT_BINARY_DIR}/cmake_uninstall.cmake)
endif()

########################################################################
# Install our Cmake modules into $prefix/lib/cmake/volk
# See "Package Configuration Files" on page:
#    http://www.cmake.org/Wiki/CMake/Tutorials/Packaging
########################################################################

configure_file(${CMAKE_SOURCE_DIR}/cmake/Modules/VolkConfig.cmake.in
               ${CMAKE_BINARY_DIR}/cmake/Modules/VolkConfig.cmake @ONLY)

configure_file(${CMAKE_SOURCE_DIR}/cmake/Modules/VolkConfigVersion.cmake.in
               ${CMAKE_BINARY_DIR}/cmake/Modules/VolkConfigVersion.cmake @ONLY)

########################################################################
# Install cmake search routine for external use
########################################################################

if(NOT CMAKE_MODULES_DIR)
    set(CMAKE_MODULES_DIR ${CMAKE_INSTALL_LIBDIR}/cmake)
endif(NOT CMAKE_MODULES_DIR)

install(
    FILES ${CMAKE_CURRENT_BINARY_DIR}/cmake/Modules/VolkConfig.cmake
          ${CMAKE_CURRENT_BINARY_DIR}/cmake/Modules/VolkConfigVersion.cmake
    DESTINATION ${CMAKE_MODULES_DIR}/volk
    COMPONENT "volk_devel")

install(
    EXPORT VOLK-export
    FILE VolkTargets.cmake
    NAMESPACE Volk::
    DESTINATION ${CMAKE_MODULES_DIR}/volk)

########################################################################
# Option to enable QA testing, on by default
########################################################################
option(ENABLE_TESTING "Enable QA testing" ON)
if(ENABLE_TESTING)
    message(STATUS "QA Testing is enabled.")
else()
    message(STATUS "QA Testing is disabled.")
endif()
message(STATUS "  Modify using: -DENABLE_TESTING=ON/OFF")

########################################################################
# Option to enable post-build profiling using volk_profile, off by default
########################################################################
option(ENABLE_PROFILING "Launch system profiler after build" OFF)
if(ENABLE_PROFILING)
    if(DEFINED VOLK_CONFIGPATH)
        get_filename_component(VOLK_CONFIGPATH ${VOLK_CONFIGPATH} ABSOLUTE)
        set(VOLK_CONFIGPATH "${VOLK_CONFIGPATH}/volk")
        message(STATUS "System profiling is enabled, using path: ${VOLK_CONFIGPATH}")
    elseif(DEFINED ENV{VOLK_CONFIGPATH})
        set(VOLK_CONFIGPATH "$ENV{VOLK_CONFIGPATH}/volk")
        message(
            STATUS "System profiling is enabled, using env path: $ENV{VOLK_CONFIGPATH}")
    else()
        message(STATUS "System profiling is enabled with default paths.")
        if(DEFINED ENV{HOME})
            set(VOLK_CONFIGPATH "$ENV{HOME}/.volk")
        elseif(DEFINED ENV{APPDATA})
            set(VOLK_CONFIGPATH "$ENV{APPDATA}/.volk")
        endif()
    endif()
else()
    message(STATUS "System profiling is disabled.")
endif()
message(STATUS "  Modify using: -DENABLE_PROFILING=ON/OFF")

########################################################################
# Setup the library
########################################################################
add_subdirectory(lib)

########################################################################
# And the utility apps
########################################################################
add_subdirectory(apps)
option(ENABLE_MODTOOL "Enable volk_modtool python utility" True)
if(ENABLE_MODTOOL)
    add_subdirectory(python/volk_modtool)
endif()

########################################################################
# Print summary
########################################################################
message(STATUS "Using install prefix: ${CMAKE_INSTALL_PREFIX}")<|MERGE_RESOLUTION|>--- conflicted
+++ resolved
@@ -127,7 +127,6 @@
     option(VOLK_CPU_FEATURES "Volk uses cpu_features" OFF)
 endif()
 
-<<<<<<< HEAD
 if (VOLK_CPU_FEATURES)
   if (VOLK_USE_OWN_CPU_FEATURES)
     # force using libvolk's own cpu_features
@@ -141,34 +140,6 @@
     message(STATUS "cpu_features package not found. Requiring cpu_features submodule ...")
     if(NOT EXISTS "${CMAKE_CURRENT_SOURCE_DIR}/cpu_features/CMakeLists.txt" )
       message(FATAL_ERROR "cpu_features/CMakeLists.txt not found. Did you forget to git clone recursively?\nFix with: git submodule update --init")
-=======
-if(VOLK_CPU_FEATURES)
-    find_package(CpuFeatures QUIET)
-    if(NOT CpuFeatures_FOUND)
-        message(
-            STATUS "cpu_features package not found. Requiring cpu_features submodule ...")
-        if(NOT EXISTS "${CMAKE_CURRENT_SOURCE_DIR}/cpu_features/CMakeLists.txt")
-            message(
-                FATAL_ERROR
-                    "cpu_features/CMakeLists.txt not found. Did you forget to git clone recursively?\nFix with: git submodule update --init"
-            )
-        endif()
-        message(STATUS "Building Volk with cpu_features")
-        set(BUILD_TESTING
-            OFF
-            CACHE BOOL "Build cpu_features without tests." FORCE)
-        set(BUILD_PIC
-            ON
-            CACHE BOOL "Build cpu_features with Position Independent Code (PIC)." FORCE)
-        set(CMAKE_POSITION_INDEPENDENT_CODE
-            ON
-            CACHE BOOL "Build cpu_features with Position Independent Code (PIC)." FORCE)
-        set(BUILD_SHARED_LIBS_SAVED "${BUILD_SHARED_LIBS}")
-        set(BUILD_SHARED_LIBS OFF)
-        set(ENABLE_INSTALL OFF)
-        add_subdirectory(cpu_features)
-        set(BUILD_SHARED_LIBS "${BUILD_SHARED_LIBS_SAVED}")
->>>>>>> d5326d44
     endif()
 else()
     message(STATUS "Building Volk without cpu_features")
